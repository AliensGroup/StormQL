--- conflicted
+++ resolved
@@ -360,11 +360,7 @@
             $stack[] = is_int($key) ? $value : "{$key}={$value}";
         }
 
-<<<<<<< HEAD
-        $this->_dsn = $this->_driver . ":" . implode(';', $stack);
-=======
         $this->_dsn = $this->_driver . ":" . implode(";", $stack);
->>>>>>> 4901fcb1
 
         if (in_array($this->_dbms, ['mariadb', 'mysql', 'pgsql', 'sybase', 'mssql']) && isset($options['charset'])) {
             $commands[] = "SET NAMES '{$options['charset']}'";
